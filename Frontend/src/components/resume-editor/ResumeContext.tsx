import { createContext, useContext, useState, useEffect, ReactNode } from "react";
import { templateService } from '@/services/template.service';
import { useSearchParams } from 'react-router-dom';

// Mock user data - move this to a separate file later if needed
const mockUser = {
  name: "Jane Doe",
  email: "jane.doe@example.com",
  phone: "(555) 123-4567",
  title: "Full Stack Developer",
  location: "San Francisco, CA",
  bio: "Passionate developer with 5+ years of experience building web applications. Specializing in React, TypeScript, and Node.js.",
  avatarUrl: "https://api.dicebear.com/7.x/personas/svg?seed=jane",
  links: {
    linkedin: "https://linkedin.com/in/janedoe",
    github: "https://github.com/janedoe",
    portfolio: "https://janedoe.dev",
    additionalLinks: []
  },
  sections: {
    experience: [
      {
        id: "exp1",
        company: "Tech Solutions Inc.",
        title: "Senior Frontend Developer",
        period: "2020 - Present",
        description: "Led the development of a React-based dashboard used by over 10,000 customers. Improved performance by 40% through code optimization.",
      },
      {
        id: "exp2",
        company: "WebDev Agency",
        title: "Frontend Developer",
        period: "2018 - 2020",
        description: "Developed responsive web applications for clients in various industries. Collaborated with designers to implement pixel-perfect UIs.",
      },
    ],
    education: [
      {
        id: "edu1",
        institution: "University of Technology",
        degree: "Master of Computer Science",
        period: "2016 - 2018",
        description: "Specialized in Human-Computer Interaction. Graduated with honors.",
      },
      {
        id: "edu2",
        institution: "State University",
        degree: "Bachelor of Science in Computer Science",
        period: "2012 - 2016",
        description: "Dean's List, 3.8 GPA. Participated in ACM programming competitions.",
      },
    ],
    projects: [
      {
        id: "proj1",
        name: "E-commerce Platform",
        role: "Lead Developer",
        period: "2021",
        description: "Built a full-stack e-commerce platform with React, Node.js, and MongoDB. Implemented payment processing with Stripe.",
      },
    ],
    certifications: [
      {
        id: "cert1",
        name: "AWS Certified Solutions Architect",
        issuer: "Amazon Web Services",
        date: "2022",
        description: "Professional certification for designing distributed systems on AWS.",
      },
    ],
  },
  skills: [
    { id: "skill1", name: "React", level: 90 },
    { id: "skill2", name: "TypeScript", level: 85 },
    { id: "skill3", name: "Node.js", level: 80 },
    { id: "skill4", name: "CSS/SCSS", level: 85 },
    { id: "skill5", name: "GraphQL", level: 75 },
    { id: "skill6", name: "AWS", level: 70 },
  ],
};

// Define types
export type PersonalInfo = {
  name: string;
  title: string;
  email: string;
  phone?: string;
  location: string;
  links?: {
    linkedin?: string;
    github?: string;
    portfolio?: string;
    additionalLinks?: { label: string; url: string }[];
  };
};

export type ExperienceItem = {
  id: string;
  company: string;
  title: string;
  period: string;
  description: string;
  itemType?: string;
};

export type EducationItem = {
  id: string;
  institution: string;
  degree: string;
  period: string;
  description: string;
  itemType?: string;
};

export type ProjectItem = {
  id: string;
  name: string;
  role: string;
  period: string;
  description: string;
  itemType?: string;
};

export type CertificationItem = {
  id: string;
  name: string;
  issuer: string;
  date: string;
  description: string;
  itemType?: string;
};

export type SkillItem = {
  id: string;
  name: string;
  level: number;
};

export type ResumeSection = ExperienceItem | EducationItem | ProjectItem | CertificationItem;

export type ResumeContent = {
  personalInfo: PersonalInfo;
  sections: (ResumeSection & { itemType: string })[];
  selectedSkills: SkillItem[];
  sectionOrder: string[];
};

export type UserData = {
  name: string;
  email: string;
  phone: string;
  title: string;
  location: string;
  bio: string;
  avatarUrl: string;
  links: {
    linkedin: string;
    github: string;
    portfolio: string;
    additionalLinks: { label: string; url: string }[];
  };
  sections: {
    experience: ExperienceItem[];
    education: EducationItem[];
    projects: ProjectItem[];
    certifications: CertificationItem[];
  };
  skills: SkillItem[];
};

// Context type
interface ResumeContextType {
  userData: UserData;
  setUserData: React.Dispatch<React.SetStateAction<UserData>>;
  resumeContent: ResumeContent;
  setResumeContent: React.Dispatch<React.SetStateAction<ResumeContent>>;
  openSections: Record<string, boolean>;
  setOpenSections: React.Dispatch<React.SetStateAction<Record<string, boolean>>>;
  isEditingPersonalInfo: boolean;
  setIsEditingPersonalInfo: React.Dispatch<React.SetStateAction<boolean>>;
  editedPersonalInfo: PersonalInfo;
  setEditedPersonalInfo: React.Dispatch<React.SetStateAction<PersonalInfo>>;
  zoomLevel: number;
  setZoomLevel: React.Dispatch<React.SetStateAction<number>>;
  pageFormat: string;
  setPageFormat: React.Dispatch<React.SetStateAction<string>>;
  isExportDialogOpen: boolean;
  setIsExportDialogOpen: React.Dispatch<React.SetStateAction<boolean>>;
  selectedTemplate: string | null;
  setSelectedTemplate: React.Dispatch<React.SetStateAction<string | null>>;
  templateStyles: any;
}

// Create context
const ResumeContext = createContext<ResumeContextType | undefined>(undefined);

// Provider component
export const ResumeProvider = ({ children }: { children: ReactNode }) => {
  const [searchParams] = useSearchParams();
  const templateParam = searchParams.get('template');

  const [userData, setUserData] = useState<UserData>(mockUser);
  
  const [resumeContent, setResumeContent] = useState<ResumeContent>({
    personalInfo: {
      name: userData.name,
      title: userData.title,
      email: userData.email,
      phone: userData.phone,
      location: userData.location,
      links: userData.links
    },
    sections: [],
    selectedSkills: [],
    sectionOrder: []
  });
  
  const [openSections, setOpenSections] = useState({
    personalInfo: true,
    experience: true,
    education: true,
    skills: true,
    projects: false,
    certifications: false,
  });
  
  const [isEditingPersonalInfo, setIsEditingPersonalInfo] = useState(false);
  const [editedPersonalInfo, setEditedPersonalInfo] = useState<PersonalInfo>({
    name: '',
    title: '',
    email: '',
    phone: '',
    location: '',
    links: {
      linkedin: '',
      github: '',
      portfolio: '',
      additionalLinks: []
    }
  });
  
  const [zoomLevel, setZoomLevel] = useState(1);
  const [pageFormat, setPageFormat] = useState("A4");
  const [isExportDialogOpen, setIsExportDialogOpen] = useState(false);

  // State for selected template
  const [selectedTemplate, setSelectedTemplate] = useState<string | null>(templateParam || 'classic');
  
  // State for template styles
  const [templateStyles, setTemplateStyles] = useState<any>(null);

  // Effect to load template styles when selectedTemplate changes
  useEffect(() => {
    if (selectedTemplate) {
<<<<<<< HEAD
      const loadTemplate = async () => {
        try {
          const template = await templateService.getTemplateById(selectedTemplate);
          if (template && template.styles) {
            // Update section order based on template
            if (template.sections?.defaultOrder) {
              setResumeContent(prev => ({
                ...prev,
                sectionOrder: [...template.sections.defaultOrder]
              }));
            }
            
            // Set template styles
            setTemplateStyles(template.styles);
          }
        } catch (error) {
          console.error('Error loading template styles:', error);
        }
      };
      
      loadTemplate();
=======
      const template = templateService.getTemplateById(selectedTemplate);
      if (template) {
        console.log(`Applying template styles for: ${template.name}`);
        
        // Update section order based on template
        setResumeContent(prev => ({
          ...prev,
          sectionOrder: [...template.styles.sectionOrder]
        }));
        
        // Set template styles
        setTemplateStyles(template.styles);
      } else {
        console.warn(`Template not found: ${selectedTemplate}`);
      }
>>>>>>> 0486ca43
    }
  }, [selectedTemplate]);

  return (
    <ResumeContext.Provider value={{
      userData,
      setUserData,
      resumeContent,
      setResumeContent,
      openSections,
      setOpenSections,
      isEditingPersonalInfo,
      setIsEditingPersonalInfo,
      editedPersonalInfo,
      setEditedPersonalInfo,
      zoomLevel,
      setZoomLevel,
      pageFormat,
      setPageFormat,
      isExportDialogOpen,
      setIsExportDialogOpen,
      selectedTemplate,
      setSelectedTemplate,
      templateStyles
    }}>
      {children}
    </ResumeContext.Provider>
  );
};

// Custom hook for using the resume context
export function useResumeContext() {
  const context = useContext(ResumeContext);
  if (context === undefined) {
    throw new Error('useResumeContext must be used within a ResumeProvider');
  }
  return context;
} <|MERGE_RESOLUTION|>--- conflicted
+++ resolved
@@ -252,7 +252,6 @@
   // Effect to load template styles when selectedTemplate changes
   useEffect(() => {
     if (selectedTemplate) {
-<<<<<<< HEAD
       const loadTemplate = async () => {
         try {
           const template = await templateService.getTemplateById(selectedTemplate);
@@ -274,23 +273,6 @@
       };
       
       loadTemplate();
-=======
-      const template = templateService.getTemplateById(selectedTemplate);
-      if (template) {
-        console.log(`Applying template styles for: ${template.name}`);
-        
-        // Update section order based on template
-        setResumeContent(prev => ({
-          ...prev,
-          sectionOrder: [...template.styles.sectionOrder]
-        }));
-        
-        // Set template styles
-        setTemplateStyles(template.styles);
-      } else {
-        console.warn(`Template not found: ${selectedTemplate}`);
-      }
->>>>>>> 0486ca43
     }
   }, [selectedTemplate]);
 
