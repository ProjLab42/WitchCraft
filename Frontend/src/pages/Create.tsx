import { useState, useEffect } from "react";
import { Header } from "@/components/layout/Header";
import { Footer } from "@/components/layout/Footer";
import { TemplateCard } from "@/components/resume/TemplateCard";
import { Button } from "@/components/ui/button";
import { ChevronRight } from "lucide-react";
import { useNavigate, useSearchParams } from "react-router-dom";
import { toast } from "sonner";
import { templateService } from "@/services/template.service";

// Sample template data
const templates = [
  {
    id: "classic",
    name: "Classic Professional",
    imageSrc: "/assets/templates/classic-resume-template.svg",
  },
  {
    id: "modern",
    name: "Modern Professional",
    imageSrc: "/assets/templates/modern-resume-template.svg",
  },
  {
    id: "student",
    name: "Modern Student",
    imageSrc: "/assets/templates/student-resume-template.svg",
  },
  {
    id: "creative",
    name: "Creative Professional",
    imageSrc: "/assets/templates/creative-resume-template.svg",
  },
  {
    id: "executive",
    name: "Executive",
    imageSrc: "/assets/templates/executive-resume-template.svg",
  },
  {
    id: "minimal",
    name: "Minimal",
    imageSrc: "/assets/templates/minimal-resume-template.svg",
  },
];

export default function Create() {
  const [selectedTemplate, setSelectedTemplate] = useState<string | null>(null);
  const navigate = useNavigate();
  const [searchParams] = useSearchParams();
  const templateParam = searchParams.get('template');
  
  // Get templates from the service
  const templates = templateService.getAllTemplates();
  
  // If template is provided in URL, set it as selected
  useEffect(() => {
    if (templateParam) {
      setSelectedTemplate(templateParam);
    }
  }, [templateParam]);

  const handleSelectTemplate = (id: string) => {
    setSelectedTemplate(id);
  };

  const handleContinue = () => {
    if (selectedTemplate) {
      // Navigate to editor with the selected template
      navigate(`/editor?template=${selectedTemplate}`);
    } else {
      toast.error("Please select a template to continue");
    }
  };

  return (
    <div className="flex min-h-screen flex-col">
      <Header />
      
      {/* Fixed Continue Button - always visible */}
      <div className="sticky top-16 z-50 py-3 px-4 bg-background/80 backdrop-blur-sm border-b shadow-sm">
        <div className="container flex justify-between items-center">
          <div className="text-sm font-medium">
            {selectedTemplate ? (
              <span>Selected: <span className="text-primary">{templates.find(t => t.id === selectedTemplate)?.name}</span></span>
            ) : (
              <span className="text-muted-foreground">Please select a template</span>
            )}
          </div>
          <Button 
            onClick={handleContinue} 
            size="sm" 
            className="gap-2"
            disabled={!selectedTemplate}
          >
            <span>Continue</span>
            <ChevronRight className="h-4 w-4" />
          </Button>
        </div>
      </div>
      
      <main className="flex-1 py-8 md:py-12">
        <div className="container">
          <div className="mb-8 max-w-2xl">
            <h1 className="mb-3 text-3xl font-bold">Choose a Template</h1>
            <p className="text-muted-foreground">
              Select a template to get started. You can always change it later.
            </p>
          </div>
          
          <div className="grid gap-6 sm:grid-cols-2 md:grid-cols-3 lg:grid-cols-3">
            {templates.map((template) => (
              <TemplateCard
                key={template.id}
                id={template.id}
                name={template.name}
                imageSrc={template.thumbnail}
                selected={selectedTemplate === template.id}
                onSelect={handleSelectTemplate}
              />
            ))}
          </div>
<<<<<<< HEAD
          
          <div className="mt-12 flex justify-end">
            <Button 
              onClick={handleContinue} 
              size="lg" 
              className="gap-2"
              disabled={!selectedTemplate}
            >
              <span>Continue</span>
              <ChevronRight className="h-4 w-4" />
            </Button>
          </div>
=======
>>>>>>> 16a6fd37
        </div>
      </main>
      
      <Footer />
    </div>
  );
}<|MERGE_RESOLUTION|>--- conflicted
+++ resolved
@@ -118,7 +118,6 @@
               />
             ))}
           </div>
-<<<<<<< HEAD
           
           <div className="mt-12 flex justify-end">
             <Button 
@@ -131,8 +130,6 @@
               <ChevronRight className="h-4 w-4" />
             </Button>
           </div>
-=======
->>>>>>> 16a6fd37
         </div>
       </main>
       
