--- conflicted
+++ resolved
@@ -904,7 +904,6 @@
           </div>
         </div>
         
-<<<<<<< HEAD
         {/* Show loading state */}
         {templateLoading ? (
           <div className="flex flex-col items-center justify-center h-[70vh]">
@@ -920,65 +919,6 @@
                 <Button>
                   <ArrowLeft className="mr-2 h-4 w-4" />
                   Return to Templates
-=======
-        <div className="grid lg:grid-cols-[350px_1fr] gap-6">
-          {/* Left sidebar */}
-          <div className="space-y-6 max-h-[calc(100vh-180px)] overflow-y-auto pr-2">
-            {/* Personal Info Section */}
-            <DraggableSection 
-              title="Personal Information" 
-              isOpen={openSections.personalInfo}
-              toggleOpen={() => toggleSection('personalInfo')}
-            >
-              {isEditingPersonalInfo ? (
-                <PersonalInfoEditor
-                  personalInfo={resumeContent.personalInfo}
-                  editedPersonalInfo={editedPersonalInfo}
-                  onSave={handleSavePersonalInfo}
-                  onCancel={handleCancelPersonalInfo}
-                  onChange={handlePersonalInfoChange}
-                />
-              ) : (
-                <div className="space-y-4">
-                  <div className="flex justify-between items-start">
-                    <div>
-                      <h4 className="font-medium">{userData.name}</h4>
-                      <p className="text-sm text-muted-foreground">{userData.title}</p>
-                      <p className="text-xs text-muted-foreground">{userData.email}</p>
-                      <p className="text-xs text-muted-foreground">{userData.phone}</p>
-                      <p className="text-xs text-muted-foreground">{userData.location}</p>
-                    </div>
-                    <Button size="icon" variant="ghost" className="h-6 w-6" onClick={handleEditPersonalInfo}>
-                      <Edit size={14} />
-                    </Button>
-                  </div>
-                </div>
-              )}
-            </DraggableSection>
-            
-            {/* Experience Section */}
-            <DraggableSection 
-              title="Experience" 
-              isOpen={openSections.experience}
-              toggleOpen={() => toggleSection('experience')}
-            >
-              <div className="space-y-4">
-                {userData.sections.experience && userData.sections.experience.map(item => (
-                  <DraggableItem 
-                    key={item.id} 
-                    item={item} 
-                    type="experience" 
-                    onDrop={handleDrop}
-                    userData={userData}
-                    setUserData={setUserData}
-                    resumeContent={resumeContent}
-                    onDelete={(id) => deleteItemFromPanel('experience', id)}
-                  />
-                ))}
-                
-                <Button variant="outline" size="sm" className="w-full" onClick={addExperience}>
-                  <Plus className="mr-1 h-4 w-4" /> Add Experience
->>>>>>> 0486ca43
                 </Button>
               </Link>
             </div>
